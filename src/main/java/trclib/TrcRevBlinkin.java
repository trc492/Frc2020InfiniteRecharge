--- conflicted
+++ resolved
@@ -172,244 +172,5 @@
     public TrcRevBlinkin(final String instanceName)
     {
         super(instanceName);
-<<<<<<< HEAD
     }   //TrcRevBlinkin
-
-=======
-        if (debugEnabled)
-        {
-            dbgTrace = useGlobalTracer?
-                TrcDbgTrace.getGlobalTracer():
-                new TrcDbgTrace(moduleName + "." + instanceName, tracingEnabled, traceLevel, msgLevel);
-        }
-
-        this.instanceName = instanceName;
-    }   //TrcRevBlinkin
-
-    /**
-     * This method returns the instance name.
-     *
-     * @return instance name.
-     */
-    @Override
-    public String toString()
-    {
-        return instanceName;
-    }   //toString
-
-    /**
-     * This method sets the LED pattern priority list for operations that need it.
-     *
-     * @param ledPriorities specifies the pattern priority list or null to disregard the previously set list.
-     */
-    public void setPatternPriorities(LEDPattern[] ledPriorities)
-    {
-        final String funcName = "setPatternPriorities";
-
-        if (debugEnabled)
-        {
-            dbgTrace.traceEnter(funcName, TrcDbgTrace.TraceLevel.API,
-                "priorityList=%s", ledPriorities == null? "null": Arrays.toString(ledPriorities));
-        }
-
-        if (ledPriorities != null)
-        {
-            PatternState[] oldPriorities = patternPriorities;
-            patternPriorities = new PatternState[ledPriorities.length];
-
-            for (int i = 0; i < patternPriorities.length; i++)
-            {
-                patternPriorities[i] = new PatternState(ledPriorities[i]);
-            }
-
-            // If we had a previous priority list, make sure patterns persist
-            if (oldPriorities != null)
-            {
-                for (PatternState patternState : oldPriorities)
-                {
-                    if (patternState.enabled)
-                    {
-                        // This will silently fail if this pattern is not in the priority list
-                        setPatternState(patternState.pattern, true);
-                    }
-                }
-            }
-            updateLED();
-        }
-        else
-        {
-            patternPriorities = null;
-            setPattern(LEDPattern.SolidBlack);
-        }
-
-        if (debugEnabled)
-        {
-            dbgTrace.traceExit(funcName, TrcDbgTrace.TraceLevel.API);
-        }
-    }   //setPatternPriorities
-
-    /**
-     * This method enables/disables the LED pattern in the priority list.
-     *
-     * @param pattern specifies the LED pattern in the priority list.
-     * @param enabled specifies true to turn the pattern ON, false to turn it OFF.
-     */
-    public void setPatternState(LEDPattern pattern, boolean enabled)
-    {
-        final String funcName = "setPatternState";
-        int index = getPatternPriority(pattern);
-
-        if (debugEnabled)
-        {
-            dbgTrace.traceEnter(funcName, TrcDbgTrace.TraceLevel.API, "pattern=%s,state=%s,index=%d",
-                pattern, enabled, index);
-        }
-
-        if (index != -1)
-        {
-            patternPriorities[index].enabled = enabled;
-            updateLED();
-        }
-
-        if (debugEnabled)
-        {
-            dbgTrace.traceExit(funcName, TrcDbgTrace.TraceLevel.API);
-        }
-    }   //setPatternState
-
-    /**
-     * This method returns the LED pattern state if it is in the priority list. If the pattern is not in the list,
-     * it returns false.
-     *
-     * @param pattern specifies the LED pattern in the priority list.
-     * @return true if the LED pattern is ON, false if it is OFF.
-     */
-    public boolean getPatternState(LEDPattern pattern)
-    {
-        final String funcName = "getPatternState";
-        boolean state = false;
-        int index = getPatternPriority(pattern);
-
-        if (debugEnabled)
-        {
-            dbgTrace.traceEnter(funcName, TrcDbgTrace.TraceLevel.API, "pattern=%s,index=%d",
-                pattern, index);
-        }
-
-        if (index != -1)
-        {
-            state = patternPriorities[index].enabled;
-        }
-
-        if (debugEnabled)
-        {
-            dbgTrace.traceExit(funcName, TrcDbgTrace.TraceLevel.API, "=%s", state);
-        }
-
-        return state;
-    }   //getPatternState
-
-    /**
-     * This method resets all pattern states in the pattern priority list and turns off the LED strip.
-     */
-    public void resetAllPatternStates()
-    {
-        final String funcName = "resetAllPatternStates";
-
-        if (debugEnabled)
-        {
-            dbgTrace.traceEnter(funcName, TrcDbgTrace.TraceLevel.API);
-        }
-
-        if (patternPriorities != null)
-        {
-            for (PatternState state: patternPriorities)
-            {
-                state.enabled = false;
-            }
-
-            setPattern(LEDPattern.SolidBlack);
-        }
-
-        if (debugEnabled)
-        {
-            dbgTrace.traceExit(funcName, TrcDbgTrace.TraceLevel.API);
-        }
-    }   //resetAllPatternStates
-
-    /**
-     * This method searches the given pattern priorities array for the given pattern. If found, its index is
-     * the priority and will be returned. If the pattern is not found in the array, -1 will be return which also
-     * means the lowest priority.
-     *
-     * @param pattern specifies the LED pattern to be searched in the pattern priorities array.
-     * @return the pattern priority if found, -1 if not found.
-     */
-    public int getPatternPriority(LEDPattern pattern)
-    {
-        final String funcName = "getPatternPriority";
-        int priority = -1;
-
-        if (debugEnabled)
-        {
-            dbgTrace.traceEnter(funcName, TrcDbgTrace.TraceLevel.API, "pattern=%s", pattern);
-        }
-
-        if (patternPriorities != null)
-        {
-            for (int i = 0; i < patternPriorities.length; i++)
-            {
-                if (pattern == patternPriorities[i].pattern)
-                {
-                    priority = i;
-                    break;
-                }
-            }
-        }
-
-        if (debugEnabled)
-        {
-            dbgTrace.traceExit(funcName, TrcDbgTrace.TraceLevel.API, "=%d", priority);
-        }
-
-        return priority;
-    }   //getPatternPriority
-
-    /**
-     * This method is called to update the LED pattern according to the patternPriorities list. It will turn on the
-     * highest priority pattern if enabled. If none of the patterns in the priority list is enabled, it will turn
-     * off the LED strip.
-     */
-    private void updateLED()
-    {
-        final String funcName = "updateLED";
-        LEDPattern pattern = LEDPattern.SolidBlack;
-
-        if (debugEnabled)
-        {
-            dbgTrace.traceEnter(funcName, TrcDbgTrace.TraceLevel.FUNC);
-        }
-
-        for (int i = patternPriorities.length - 1; i >= 0; i--)
-        {
-            if (patternPriorities[i].enabled)
-            {
-                pattern = patternPriorities[i].pattern;
-                break;
-            }
-        }
-        //
-        // Only set the pattern if it is not already active.
-        //
-        if (pattern != getPattern())
-        {
-            setPattern(pattern);
-        }
-
-        if (debugEnabled)
-        {
-            dbgTrace.traceExit(funcName, TrcDbgTrace.TraceLevel.FUNC, "! (pattern=%s)", pattern);
-        }
-    }   //updateLED
->>>>>>> 8b261c69
 }   //class TrcRevBlinkin